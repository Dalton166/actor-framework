--- conflicted
+++ resolved
@@ -53,7 +53,6 @@
   that tries to subscribe to it.
 - Use `localtime_s` on all Windows platforms to fix a build error with
   MSYS/UCRT64 (#2059).
-<<<<<<< HEAD
 - Fix rendering of nested JSON lists (#2068).
 - Add missing `pragma once` guards to multiple headers under `caf/net/ssl/`.
 - Fix the behavior of `use_certificate_file_if` and `use_private_key_file_if`.
@@ -62,11 +61,9 @@
   context regardless, resulting in an OpenSSL error.
 - Fix a bug in the HTTP parser that could cause the parser to try parsing the
   payload as a new request.
-=======
 - Fix a startup issue when configuring Prometheus export on `caf.net` (#2060).
   This bug caused the Prometheus server to never start up unless starting at
   least one other asynchronous server or client using the `caf.net` API.
->>>>>>> 35a48a94
 
 ## [1.0.2] - 2024-10-30
 
