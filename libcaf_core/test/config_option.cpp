// This file is part of CAF, the C++ Actor Framework. See the file LICENSE in
// the main distribution directory for license terms and copyright or visit
// https://github.com/actor-framework/actor-framework/blob/master/LICENSE.

#define CAF_SUITE config_option

#include "caf/config_option.hpp"

#include "core-test.hpp"

#include <sstream>

#include "caf/config_value.hpp"
#include "caf/expected.hpp"
#include "caf/make_config_option.hpp"

using namespace caf;
using namespace std::literals;

using std::string;

namespace {

struct state;

struct baseline {
  std::vector<std::string> cli;
  std::string conf;
  settings res;
  std::function<bool(const state&)> predicate;
};

struct request_pair {
  my_request first;
  my_request second;
};

template <class Inspector>
bool inspect(Inspector& f, request_pair& x) {
  return f.object(x).fields(f.field("first", x.first),
                            f.field("second", x.second));
}

struct state {
  s1 my_app_s1;
  std::vector<int32_t> my_app_vector;
  level my_app_severity = level::trace;
  my_request my_app_request;
  request_pair my_app_request_pair;
  config_option_set options;

  state() {
    config_option_adder{options, "?my.app"}
      .add(my_app_s1, "s1", "")
      .add(my_app_vector, "vector,v", "")
      .add(my_app_severity, "severity,s", "")
      .add(my_app_request, "request,r", "")
      .add(my_app_request_pair, "request-pair,R", "");
    config_option_adder{options, "sys"}
      .add<std::string>("query,q", "")
      .add<int8_t>("threads,tTd", "");
  }

  void run(baseline& x, size_t index) {
    settings res;
    std::istringstream src{x.conf};
    if (auto parsed = actor_system_config::parse_config(src, options)) {
      res = std::move(*parsed);
    } else {
      CAF_ERROR("failed to parse baseline at index " << index << ": "
                                                     << parsed.error());
      return;
    }
    auto [code, pos] = options.parse(res, x.cli);
    if (pos != x.cli.end()) {
      CAF_ERROR("failed to parse all arguments for baseline at index "
                << index << ", stopped at: " << *pos << " (" << code << ')');
      return;
    }
    if (code != pec::success) {
      CAF_ERROR("CLI arguments for baseline at index "
                << index << " failed to parse: " << code);
      return;
    }
    if (!x.predicate(*this)) {
      CAF_ERROR("predicate for baseline at index " << index << "failed! ");
      return;
    }
    MESSAGE("all checks for baseline at index " << index << " passed");
  }
};

struct fixture {
  std::vector<baseline> baselines;

  template <class Predicate>
  void add_test(std::vector<std::string> cli, std::string conf, settings res,
                Predicate f) {
    baselines.emplace_back(baseline{
      std::move(cli),
      std::move(conf),
      std::move(res),
      f,
    });
  }

  template <class Predicate>
  void add_test(std::vector<std::string> cli, std::string conf, std::string res,
                Predicate f) {
    config_value cv_res{res};
    if (auto parsed = get_as<settings>(cv_res))
      add_test(std::move(cli), std::move(conf), std::move(*parsed),
               std::move(f));
    else
      CAF_FAIL("failed to parse result settings: " << parsed.error()
                                                   << "\nINPUT:\n"
                                                   << res << '\n');
  }

  template <class Res>
  void add_test(std::vector<std::string> cli, std::string conf, Res&& res) {
    return add_test(std::move(cli), std::move(conf), std::forward<Res>(res),
                    [](const state&) { return true; });
  }

  fixture() {
    using ivec = std::vector<int32_t>;
    add_test({"-s", "error"}, "", R"_(my { app { severity = "error" } })_",
             [](auto& st) {
               return CHECK_EQ(st.my_app_severity, level::error);
             });
    add_test({"-v", "1, 2, 3"}, "", R"_(my { app { vector = [1, 2, 3] } })_",
             [](auto& st) {
               return CHECK_EQ(st.my_app_vector, ivec({1, 2, 3}));
             });
    add_test({"-v", "[1, 2, 3]"}, "", R"_(my { app { vector = [1, 2, 3] } })_");
    add_test({"-v[1, 2, 3]"}, "", R"_(my { app { vector = [1, 2, 3] } })_");
    add_test({"-v1, 2, 3,"}, "", R"_(my { app { vector = [1, 2, 3] } })_");
    add_test({"-r", R"_({"a":1,"b":2})_"}, "",
             R"_(my { app { request { a = 1, b = 2 } } })_");
    add_test({"-r", R"_(a=1,b=2)_"}, "",
             R"_(my { app { request { a = 1, b = 2 } } })_");
    add_test({R"_(--my.app.request={a=1,b=2})_"}, "",
             R"_(my { app { request { a = 1, b = 2 } } })_");
    add_test({R"_(--my.app.request=a=1,b=2,)_"}, "",
             R"_(my { app { request { a = 1, b = 2 } } })_");
    add_test({"-R",
              R"_({"first": {"a": 1, "b": 2}, "second": {"a": 3, "b": 4}})_"},
             "",
             R"_(my { app { request-pair {  first { a = 1, b = 2 },
                                    second { a = 3, b = 4 } } } })_");
    add_test({}, "sys{threads=2}", R"_(sys { threads = 2 })_");
    add_test({"-t", "1"}, "sys{threads=2}", R"_(sys { threads = 1 })_");
    add_test({"-T", "1"}, "sys{threads=2}", R"_(sys { threads = 1 })_");
    add_test({"-d", "1"}, "sys{threads=2}", R"_(sys { threads = 1 })_");
    add_test({"--sys.threads=1"}, "sys{threads=2}", R"_(sys { threads = 1 })_");
    add_test({"--sys.query=foo"}, "", R"_(sys { query = "foo" })_");
    add_test({"-q", "\"a\" in b"}, "", R"_(sys { query = "\"a\" in b" })_");
  }
};

} // namespace

BEGIN_FIXTURE_SCOPE(fixture)

SCENARIO("options on the CLI override config files that override defaults") {
  for (size_t index = 0; index < baselines.size(); ++index) {
    state st;
    st.run(baselines[index], index);
  }
}

constexpr std::string_view category = "category";
constexpr std::string_view name = "name";
constexpr std::string_view explanation = "explanation";

template <class T>
constexpr int64_t overflow() {
  return static_cast<int64_t>(std::numeric_limits<T>::max()) + 1;
}

template <class T>
constexpr int64_t underflow() {
  return static_cast<int64_t>(std::numeric_limits<T>::min()) - 1;
}

template <class T>
std::optional<T> read(std::string_view arg) {
  auto result = T{};
  auto co = make_config_option<T>(result, category, name, explanation);
  config_value val{arg};
  if (auto err = co.sync(val); !err)
    return {std::move(result)};
  else
    return std::nullopt;
}

// Unsigned integers.
template <class T>
void check_integer_options(std::true_type) {
  using std::to_string;
  // Run tests for positive integers.
  T xzero = 0;
  T xmax = std::numeric_limits<T>::max();
<<<<<<< HEAD
  CHECK_EQ(read<T>(to_string(xzero)), xzero);
  CHECK_EQ(read<T>(to_string(xmax)), xmax);
  CHECK_EQ(read<T>(to_string(overflow<T>())), none);
=======
  CAF_CHECK_EQUAL(read<T>(to_string(xzero)), xzero);
  CAF_CHECK_EQUAL(read<T>(to_string(xmax)), xmax);
  CAF_CHECK_EQUAL(read<T>(to_string(overflow<T>())), std::nullopt);
>>>>>>> 782334e7
}

// Signed integers.
template <class T>
void check_integer_options(std::false_type) {
  using std::to_string;
  // Run tests for positive integers.
  std::true_type tk;
  check_integer_options<T>(tk);
  // Run tests for negative integers.
  auto xmin = std::numeric_limits<T>::min();
<<<<<<< HEAD
  CHECK_EQ(read<T>(to_string(xmin)), xmin);
  CHECK_EQ(read<T>(to_string(underflow<T>())), none);
=======
  CAF_CHECK_EQUAL(read<T>(to_string(xmin)), xmin);
  CAF_CHECK_EQUAL(read<T>(to_string(underflow<T>())), std::nullopt);
>>>>>>> 782334e7
}

// only works with an integral types and double
template <class T>
void check_integer_options() {
  std::integral_constant<bool, std::is_unsigned<T>::value> tk;
  check_integer_options<T>(tk);
}

void compare(const config_option& lhs, const config_option& rhs) {
  CHECK_EQ(lhs.category(), rhs.category());
  CHECK_EQ(lhs.long_name(), rhs.long_name());
  CHECK_EQ(lhs.short_names(), rhs.short_names());
  CHECK_EQ(lhs.description(), rhs.description());
  CHECK_EQ(lhs.full_name(), rhs.full_name());
}

CAF_TEST(copy constructor) {
  auto one = make_config_option<int>("cat1"sv, "one"sv, "option 1"sv);
  auto two = one;
  compare(one, two);
}

CAF_TEST(copy assignment) {
  auto one = make_config_option<int>("cat1"sv, "one"sv, "option 1"sv);
  auto two = make_config_option<int>("cat2"sv, "two"sv, "option 2"sv);
  two = one;
  compare(one, two);
}

CAF_TEST(type_bool) {
<<<<<<< HEAD
  CHECK_EQ(read<bool>("true"), true);
  CHECK_EQ(read<bool>("false"), false);
  CHECK_EQ(read<bool>("0"), none);
  CHECK_EQ(read<bool>("1"), none);
=======
  CAF_CHECK_EQUAL(read<bool>("true"), true);
  CAF_CHECK_EQUAL(read<bool>("false"), false);
  CAF_CHECK_EQUAL(read<bool>("0"), std::nullopt);
  CAF_CHECK_EQUAL(read<bool>("1"), std::nullopt);
>>>>>>> 782334e7
}

CAF_TEST(type int8_t) {
  check_integer_options<int8_t>();
}

CAF_TEST(type uint8_t) {
  check_integer_options<uint8_t>();
}

CAF_TEST(type int16_t) {
  check_integer_options<int16_t>();
}

CAF_TEST(type uint16_t) {
  check_integer_options<uint16_t>();
}

CAF_TEST(type int32_t) {
  check_integer_options<int32_t>();
}

CAF_TEST(type uint32_t) {
  check_integer_options<uint32_t>();
}

CAF_TEST(type uint64_t) {
<<<<<<< HEAD
  CHECK_EQ(unbox(read<uint64_t>("0")), 0u);
  CHECK_EQ(read<uint64_t>("-1"), none);
}

CAF_TEST(type int64_t) {
  CHECK_EQ(unbox(read<int64_t>("-1")), -1);
  CHECK_EQ(unbox(read<int64_t>("0")), 0);
  CHECK_EQ(unbox(read<int64_t>("1")), 1);
}

CAF_TEST(type float) {
  CHECK_EQ(unbox(read<float>("-1.0")), -1.0f);
  CHECK_EQ(unbox(read<float>("-0.1")), -0.1f);
  CHECK_EQ(read<float>("0"), 0.f);
  CHECK_EQ(read<float>("\"0.1\""), none);
}

CAF_TEST(type double) {
  CHECK_EQ(unbox(read<double>("-1.0")), -1.0);
  CHECK_EQ(unbox(read<double>("-0.1")), -0.1);
  CHECK_EQ(read<double>("0"), 0.);
  CHECK_EQ(read<double>("\"0.1\""), none);
=======
  CAF_CHECK_EQUAL(unbox(read<uint64_t>("0")), 0u);
  CAF_CHECK_EQUAL(read<uint64_t>("-1"), std::nullopt);
}

CAF_TEST(type int64_t) {
  CAF_CHECK_EQUAL(unbox(read<int64_t>("-1")), -1);
  CAF_CHECK_EQUAL(unbox(read<int64_t>("0")), 0);
  CAF_CHECK_EQUAL(unbox(read<int64_t>("1")), 1);
}

CAF_TEST(type float) {
  CAF_CHECK_EQUAL(unbox(read<float>("-1.0")), -1.0f);
  CAF_CHECK_EQUAL(unbox(read<float>("-0.1")), -0.1f);
  CAF_CHECK_EQUAL(read<float>("0"), 0.f);
  CAF_CHECK_EQUAL(read<float>("\"0.1\""), std::nullopt);
}

CAF_TEST(type double) {
  CAF_CHECK_EQUAL(unbox(read<double>("-1.0")), -1.0);
  CAF_CHECK_EQUAL(unbox(read<double>("-0.1")), -0.1);
  CAF_CHECK_EQUAL(read<double>("0"), 0.);
  CAF_CHECK_EQUAL(read<double>("\"0.1\""), std::nullopt);
>>>>>>> 782334e7
}

CAF_TEST(type string) {
  CHECK_EQ(unbox(read<string>("foo")), "foo");
  CHECK_EQ(unbox(read<string>(R"_("foo")_")), R"_("foo")_");
}

CAF_TEST(type timespan) {
  timespan dur{500};
  CHECK_EQ(read<timespan>("500ns"), dur);
}

CAF_TEST(lists) {
  using int_list = std::vector<int>;
  CHECK_EQ(read<int_list>("[]"), int_list({}));
  CHECK_EQ(read<int_list>("1, 2, 3"), int_list({1, 2, 3}));
  CHECK_EQ(read<int_list>("[1, 2, 3]"), int_list({1, 2, 3}));
}

CAF_TEST(flat CLI parsing) {
<<<<<<< HEAD
  auto x = make_config_option<std::string>("?foo", "bar,b", "test option");
  CHECK_EQ(x.category(), "foo");
  CHECK_EQ(x.long_name(), "bar");
  CHECK_EQ(x.short_names(), "b");
  CHECK_EQ(x.full_name(), "foo.bar");
  CHECK_EQ(x.has_flat_cli_name(), true);
}

CAF_TEST(flat CLI parsing with nested categories) {
  auto x = make_config_option<std::string>("?foo.goo", "bar,b", "test option");
  CHECK_EQ(x.category(), "foo.goo");
  CHECK_EQ(x.long_name(), "bar");
  CHECK_EQ(x.short_names(), "b");
  CHECK_EQ(x.full_name(), "foo.goo.bar");
  CHECK_EQ(x.has_flat_cli_name(), true);
=======
  auto x = make_config_option<std::string>("?foo"sv, "bar,b"sv,
                                           "test option"sv);
  CAF_CHECK_EQUAL(x.category(), "foo");
  CAF_CHECK_EQUAL(x.long_name(), "bar");
  CAF_CHECK_EQUAL(x.short_names(), "b");
  CAF_CHECK_EQUAL(x.full_name(), "foo.bar");
  CAF_CHECK_EQUAL(x.has_flat_cli_name(), true);
}

CAF_TEST(flat CLI parsing with nested categories) {
  auto x = make_config_option<std::string>("?foo.goo"sv, "bar,b"sv,
                                           "test option"sv);
  CAF_CHECK_EQUAL(x.category(), "foo.goo");
  CAF_CHECK_EQUAL(x.long_name(), "bar");
  CAF_CHECK_EQUAL(x.short_names(), "b");
  CAF_CHECK_EQUAL(x.full_name(), "foo.goo.bar");
  CAF_CHECK_EQUAL(x.has_flat_cli_name(), true);
>>>>>>> 782334e7
}

CAF_TEST(find by long opt) {
  auto needle = make_config_option<std::string>("?foo"sv, "bar,b"sv,
                                                "test option"sv);
  auto check = [&](std::vector<string> args, bool found_opt, bool has_opt) {
    auto res = find_by_long_name(needle, std::begin(args), std::end(args));
    CHECK_EQ(res.first != std::end(args), found_opt);
    if (has_opt)
      CHECK_EQ(res.second, "val2");
    else
      CHECK(res.second.empty());
  };
  // Well formed, find val2.
  check({"--foo=val1", "--bar=val2", "--baz=val3"}, true, true);
  // Dashes missing, no match.
  check({"--foo=val1", "bar=val2", "--baz=val3"}, false, false);
  // Equal missing.
  check({"--fooval1", "--barval2", "--bazval3"}, false, false);
  // Option value missing.
  check({"--foo=val1", "--bar=", "--baz=val3"}, true, false);
  // With prefix 'caf#'.
  check({"--caf#foo=val1", "--caf#bar=val2", "--caf#baz=val3"}, true, true);
  // Option not included.
  check({"--foo=val1", "--b4r=val2", "--baz=val3"}, false, false);
  // Option not included, with prefix.
  check({"--caf#foo=val1", "--caf#b4r=val2", "--caf#baz=val3"}, false, false);
  // No options to look through.
  check({}, false, false);
}

END_FIXTURE_SCOPE()<|MERGE_RESOLUTION|>--- conflicted
+++ resolved
@@ -202,15 +202,9 @@
   // Run tests for positive integers.
   T xzero = 0;
   T xmax = std::numeric_limits<T>::max();
-<<<<<<< HEAD
   CHECK_EQ(read<T>(to_string(xzero)), xzero);
   CHECK_EQ(read<T>(to_string(xmax)), xmax);
-  CHECK_EQ(read<T>(to_string(overflow<T>())), none);
-=======
-  CAF_CHECK_EQUAL(read<T>(to_string(xzero)), xzero);
-  CAF_CHECK_EQUAL(read<T>(to_string(xmax)), xmax);
-  CAF_CHECK_EQUAL(read<T>(to_string(overflow<T>())), std::nullopt);
->>>>>>> 782334e7
+  CHECK_EQ(read<T>(to_string(overflow<T>())), std::nullopt);
 }
 
 // Signed integers.
@@ -222,13 +216,8 @@
   check_integer_options<T>(tk);
   // Run tests for negative integers.
   auto xmin = std::numeric_limits<T>::min();
-<<<<<<< HEAD
   CHECK_EQ(read<T>(to_string(xmin)), xmin);
-  CHECK_EQ(read<T>(to_string(underflow<T>())), none);
-=======
-  CAF_CHECK_EQUAL(read<T>(to_string(xmin)), xmin);
-  CAF_CHECK_EQUAL(read<T>(to_string(underflow<T>())), std::nullopt);
->>>>>>> 782334e7
+  CHECK_EQ(read<T>(to_string(underflow<T>())), std::nullopt);
 }
 
 // only works with an integral types and double
@@ -260,17 +249,10 @@
 }
 
 CAF_TEST(type_bool) {
-<<<<<<< HEAD
   CHECK_EQ(read<bool>("true"), true);
   CHECK_EQ(read<bool>("false"), false);
-  CHECK_EQ(read<bool>("0"), none);
-  CHECK_EQ(read<bool>("1"), none);
-=======
-  CAF_CHECK_EQUAL(read<bool>("true"), true);
-  CAF_CHECK_EQUAL(read<bool>("false"), false);
-  CAF_CHECK_EQUAL(read<bool>("0"), std::nullopt);
-  CAF_CHECK_EQUAL(read<bool>("1"), std::nullopt);
->>>>>>> 782334e7
+  CHECK_EQ(read<bool>("0"), std::nullopt);
+  CHECK_EQ(read<bool>("1"), std::nullopt);
 }
 
 CAF_TEST(type int8_t) {
@@ -298,9 +280,8 @@
 }
 
 CAF_TEST(type uint64_t) {
-<<<<<<< HEAD
   CHECK_EQ(unbox(read<uint64_t>("0")), 0u);
-  CHECK_EQ(read<uint64_t>("-1"), none);
+  CHECK_EQ(read<uint64_t>("-1"), std::nullopt);
 }
 
 CAF_TEST(type int64_t) {
@@ -313,38 +294,14 @@
   CHECK_EQ(unbox(read<float>("-1.0")), -1.0f);
   CHECK_EQ(unbox(read<float>("-0.1")), -0.1f);
   CHECK_EQ(read<float>("0"), 0.f);
-  CHECK_EQ(read<float>("\"0.1\""), none);
+  CHECK_EQ(read<float>("\"0.1\""), std::nullopt);
 }
 
 CAF_TEST(type double) {
   CHECK_EQ(unbox(read<double>("-1.0")), -1.0);
   CHECK_EQ(unbox(read<double>("-0.1")), -0.1);
   CHECK_EQ(read<double>("0"), 0.);
-  CHECK_EQ(read<double>("\"0.1\""), none);
-=======
-  CAF_CHECK_EQUAL(unbox(read<uint64_t>("0")), 0u);
-  CAF_CHECK_EQUAL(read<uint64_t>("-1"), std::nullopt);
-}
-
-CAF_TEST(type int64_t) {
-  CAF_CHECK_EQUAL(unbox(read<int64_t>("-1")), -1);
-  CAF_CHECK_EQUAL(unbox(read<int64_t>("0")), 0);
-  CAF_CHECK_EQUAL(unbox(read<int64_t>("1")), 1);
-}
-
-CAF_TEST(type float) {
-  CAF_CHECK_EQUAL(unbox(read<float>("-1.0")), -1.0f);
-  CAF_CHECK_EQUAL(unbox(read<float>("-0.1")), -0.1f);
-  CAF_CHECK_EQUAL(read<float>("0"), 0.f);
-  CAF_CHECK_EQUAL(read<float>("\"0.1\""), std::nullopt);
-}
-
-CAF_TEST(type double) {
-  CAF_CHECK_EQUAL(unbox(read<double>("-1.0")), -1.0);
-  CAF_CHECK_EQUAL(unbox(read<double>("-0.1")), -0.1);
-  CAF_CHECK_EQUAL(read<double>("0"), 0.);
-  CAF_CHECK_EQUAL(read<double>("\"0.1\""), std::nullopt);
->>>>>>> 782334e7
+  CHECK_EQ(read<double>("\"0.1\""), std::nullopt);
 }
 
 CAF_TEST(type string) {
@@ -365,7 +322,6 @@
 }
 
 CAF_TEST(flat CLI parsing) {
-<<<<<<< HEAD
   auto x = make_config_option<std::string>("?foo", "bar,b", "test option");
   CHECK_EQ(x.category(), "foo");
   CHECK_EQ(x.long_name(), "bar");
@@ -381,25 +337,6 @@
   CHECK_EQ(x.short_names(), "b");
   CHECK_EQ(x.full_name(), "foo.goo.bar");
   CHECK_EQ(x.has_flat_cli_name(), true);
-=======
-  auto x = make_config_option<std::string>("?foo"sv, "bar,b"sv,
-                                           "test option"sv);
-  CAF_CHECK_EQUAL(x.category(), "foo");
-  CAF_CHECK_EQUAL(x.long_name(), "bar");
-  CAF_CHECK_EQUAL(x.short_names(), "b");
-  CAF_CHECK_EQUAL(x.full_name(), "foo.bar");
-  CAF_CHECK_EQUAL(x.has_flat_cli_name(), true);
-}
-
-CAF_TEST(flat CLI parsing with nested categories) {
-  auto x = make_config_option<std::string>("?foo.goo"sv, "bar,b"sv,
-                                           "test option"sv);
-  CAF_CHECK_EQUAL(x.category(), "foo.goo");
-  CAF_CHECK_EQUAL(x.long_name(), "bar");
-  CAF_CHECK_EQUAL(x.short_names(), "b");
-  CAF_CHECK_EQUAL(x.full_name(), "foo.goo.bar");
-  CAF_CHECK_EQUAL(x.has_flat_cli_name(), true);
->>>>>>> 782334e7
 }
 
 CAF_TEST(find by long opt) {
