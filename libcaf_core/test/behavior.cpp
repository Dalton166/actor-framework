// This file is part of CAF, the C++ Actor Framework. See the file LICENSE in
// the main distribution directory for license terms and copyright or visit
// https://github.com/actor-framework/actor-framework/blob/master/LICENSE.

#define CAF_SUITE behavior

#include "caf/config.hpp"

#include "core-test.hpp"

#include <functional>

#include "caf/actor_system.hpp"
#include "caf/actor_system_config.hpp"
#include "caf/behavior.hpp"
#include "caf/event_based_actor.hpp"
#include "caf/message_handler.hpp"
#include "caf/send.hpp"

using namespace caf;

namespace {

class nocopy_fun {
public:
  nocopy_fun() = default;

  nocopy_fun(nocopy_fun&&) = default;

  nocopy_fun& operator=(nocopy_fun&&) = default;

  nocopy_fun(const nocopy_fun&) = delete;

  nocopy_fun& operator=(const nocopy_fun&) = delete;

  int32_t operator()(int32_t x, int32_t y) {
    return x + y;
  }
};

struct fixture {
  std::optional<int32_t> res_of(behavior& bhvr, message& msg) {
    auto res = bhvr(msg);
    if (!res)
      return std::nullopt;
    if (auto view = make_const_typed_message_view<int32_t>(*res))
      return get<0>(view);
    return std::nullopt;
  }

  message m1 = make_message(int32_t{1});

  message m2 = make_message(int32_t{1}, int32_t{2});

  message m3 = make_message(int32_t{1}, int32_t{2}, int32_t{3});
};

} // namespace

BEGIN_FIXTURE_SCOPE(fixture)

CAF_TEST(default_construct) {
  behavior f;
<<<<<<< HEAD
  CHECK_EQ(f(m1), none);
  CHECK_EQ(f(m2), none);
  CHECK_EQ(f(m3), none);
=======
  CAF_CHECK_EQUAL(f(m1), std::nullopt);
  CAF_CHECK_EQUAL(f(m2), std::nullopt);
  CAF_CHECK_EQUAL(f(m3), std::nullopt);
>>>>>>> 782334e7
}

CAF_TEST(nocopy_function_object) {
  behavior f{nocopy_fun{}};
<<<<<<< HEAD
  CHECK_EQ(f(m1), none);
  CHECK_EQ(res_of(f, m2), 3);
  CHECK_EQ(f(m3), none);
}

CAF_TEST(single_lambda_construct) {
  behavior f{[](int x) { return x + 1; }};
  CHECK_EQ(res_of(f, m1), 2);
  CHECK_EQ(res_of(f, m2), none);
  CHECK_EQ(res_of(f, m3), none);
}

CAF_TEST(multiple_lambda_construct) {
  behavior f{[](int x) { return x + 1; }, [](int x, int y) { return x * y; }};
  CHECK_EQ(res_of(f, m1), 2);
  CHECK_EQ(res_of(f, m2), 2);
  CHECK_EQ(res_of(f, m3), none);
=======
  CAF_CHECK_EQUAL(f(m1), std::nullopt);
  CAF_CHECK_EQUAL(res_of(f, m2), 3);
  CAF_CHECK_EQUAL(f(m3), std::nullopt);
}

CAF_TEST(single_lambda_construct) {
  behavior f{
    [](int x) { return x + 1; },
  };
  CAF_CHECK_EQUAL(res_of(f, m1), 2);
  CAF_CHECK_EQUAL(res_of(f, m2), std::nullopt);
  CAF_CHECK_EQUAL(res_of(f, m3), std::nullopt);
}

CAF_TEST(multiple_lambda_construct) {
  behavior f{
    [](int x) { return x + 1; },
    [](int x, int y) { return x * y; },
  };
  CAF_CHECK_EQUAL(res_of(f, m1), 2);
  CAF_CHECK_EQUAL(res_of(f, m2), 2);
  CAF_CHECK_EQUAL(res_of(f, m3), std::nullopt);
>>>>>>> 782334e7
}

CAF_TEST(become_empty_behavior) {
  actor_system_config cfg{};
  actor_system sys{cfg};
  auto make_bhvr = [](event_based_actor* self) -> behavior {
<<<<<<< HEAD
    return {[=](int) { self->become(behavior{}); }};
=======
    return {
      [=](int) { self->become(behavior{}); },
    };
>>>>>>> 782334e7
  };
  anon_send(sys.spawn(make_bhvr), int{5});
}

END_FIXTURE_SCOPE()<|MERGE_RESOLUTION|>--- conflicted
+++ resolved
@@ -8,14 +8,15 @@
 
 #include "core-test.hpp"
 
-#include <functional>
-
 #include "caf/actor_system.hpp"
 #include "caf/actor_system_config.hpp"
 #include "caf/behavior.hpp"
 #include "caf/event_based_actor.hpp"
 #include "caf/message_handler.hpp"
 #include "caf/send.hpp"
+
+#include <functional>
+#include <string_view>
 
 using namespace caf;
 
@@ -61,74 +62,39 @@
 
 CAF_TEST(default_construct) {
   behavior f;
-<<<<<<< HEAD
-  CHECK_EQ(f(m1), none);
-  CHECK_EQ(f(m2), none);
-  CHECK_EQ(f(m3), none);
-=======
-  CAF_CHECK_EQUAL(f(m1), std::nullopt);
-  CAF_CHECK_EQUAL(f(m2), std::nullopt);
-  CAF_CHECK_EQUAL(f(m3), std::nullopt);
->>>>>>> 782334e7
+  CHECK_EQ(f(m1), std::nullopt);
+  CHECK_EQ(f(m2), std::nullopt);
+  CHECK_EQ(f(m3), std::nullopt);
 }
 
 CAF_TEST(nocopy_function_object) {
   behavior f{nocopy_fun{}};
-<<<<<<< HEAD
-  CHECK_EQ(f(m1), none);
+  CHECK_EQ(f(m1), std::nullopt);
   CHECK_EQ(res_of(f, m2), 3);
-  CHECK_EQ(f(m3), none);
+  CHECK_EQ(f(m3), std::nullopt);
 }
 
 CAF_TEST(single_lambda_construct) {
   behavior f{[](int x) { return x + 1; }};
   CHECK_EQ(res_of(f, m1), 2);
-  CHECK_EQ(res_of(f, m2), none);
-  CHECK_EQ(res_of(f, m3), none);
+  CHECK_EQ(res_of(f, m2), std::nullopt);
+  CHECK_EQ(res_of(f, m3), std::nullopt);
 }
 
 CAF_TEST(multiple_lambda_construct) {
   behavior f{[](int x) { return x + 1; }, [](int x, int y) { return x * y; }};
   CHECK_EQ(res_of(f, m1), 2);
   CHECK_EQ(res_of(f, m2), 2);
-  CHECK_EQ(res_of(f, m3), none);
-=======
-  CAF_CHECK_EQUAL(f(m1), std::nullopt);
-  CAF_CHECK_EQUAL(res_of(f, m2), 3);
-  CAF_CHECK_EQUAL(f(m3), std::nullopt);
-}
-
-CAF_TEST(single_lambda_construct) {
-  behavior f{
-    [](int x) { return x + 1; },
-  };
-  CAF_CHECK_EQUAL(res_of(f, m1), 2);
-  CAF_CHECK_EQUAL(res_of(f, m2), std::nullopt);
-  CAF_CHECK_EQUAL(res_of(f, m3), std::nullopt);
-}
-
-CAF_TEST(multiple_lambda_construct) {
-  behavior f{
-    [](int x) { return x + 1; },
-    [](int x, int y) { return x * y; },
-  };
-  CAF_CHECK_EQUAL(res_of(f, m1), 2);
-  CAF_CHECK_EQUAL(res_of(f, m2), 2);
-  CAF_CHECK_EQUAL(res_of(f, m3), std::nullopt);
->>>>>>> 782334e7
+  CHECK_EQ(res_of(f, m3), std::nullopt);
 }
 
 CAF_TEST(become_empty_behavior) {
   actor_system_config cfg{};
   actor_system sys{cfg};
   auto make_bhvr = [](event_based_actor* self) -> behavior {
-<<<<<<< HEAD
-    return {[=](int) { self->become(behavior{}); }};
-=======
     return {
       [=](int) { self->become(behavior{}); },
     };
->>>>>>> 782334e7
   };
   anon_send(sys.spawn(make_bhvr), int{5});
 }
