--- conflicted
+++ resolved
@@ -80,32 +80,13 @@
     return ptr_ ? 1 : 0;
   }
 
-<<<<<<< HEAD
-  template <class Inspector>
-  friend typename Inspector::result_type inspect(Inspector& f, group& x) {
-    std::string x_id;
-    std::string x_mod;
-    auto ptr = x.get();
-    if (ptr) {
-      x_id = ptr->identifier();
-      x_mod = ptr->module().name();
-    }
-    return f(meta::type_name("group"), meta::omittable_if_empty(), x_id,
-             meta::omittable_if_empty(), x_mod);
-  }
-
   friend CAF_CORE_EXPORT error inspect(serializer&, group&);
 
+  friend CAF_CORE_EXPORT error_code<sec> inspect(binary_serializer&, group&);
+
   friend CAF_CORE_EXPORT error inspect(deserializer&, group&);
-=======
-  friend error inspect(serializer&, group&);
 
-  friend error_code<sec> inspect(binary_serializer&, group&);
-
-  friend error inspect(deserializer&, group&);
->>>>>>> 3e3c9479
-
-  friend error_code<sec> inspect(binary_deserializer&, group&);
+  friend CAF_CORE_EXPORT error_code<sec> inspect(binary_deserializer&, group&);
 
   abstract_group* get() const noexcept {
     return ptr_.get();
