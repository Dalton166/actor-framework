/******************************************************************************
 *                       ____    _    _____                                   *
 *                      / ___|  / \  |  ___|    C++                           *
 *                     | |     / _ \ | |_       Actor                         *
 *                     | |___ / ___ \|  _|      Framework                     *
 *                      \____/_/   \_|_|                                      *
 *                                                                            *
 * Copyright 2011-2018 Dominik Charousset                                     *
 *                                                                            *
 * Distributed under the terms and conditions of the BSD 3-Clause License or  *
 * (at your option) under the terms and conditions of the Boost Software      *
 * License 1.0. See accompanying files LICENSE and LICENSE_ALTERNATIVE.       *
 *                                                                            *
 * If you did not receive a copy of the license files, see                    *
 * http://opensource.org/licenses/BSD-3-Clause and                            *
 * http://www.boost.org/LICENSE_1_0.txt.                                      *
 ******************************************************************************/

#pragma once

#include <algorithm>
#include <vector>

#include "caf/config.hpp"
#include "caf/detail/core_export.hpp"
#include "caf/detail/message_data.hpp"
#include "caf/detail/tuple_vals.hpp"
#include "caf/detail/type_list.hpp"
#include "caf/ref_counted.hpp"

namespace caf::detail {

class CAF_CORE_EXPORT decorated_tuple : public message_data {
public:
  // -- member types -----------------------------------------------------------

  using message_data::cow_ptr;

  using vector_type = std::vector<size_t>;

  // -- constructors, destructors, and assignment operators --------------------

  decorated_tuple(cow_ptr&&, vector_type&&);

  static cow_ptr make(cow_ptr d, vector_type v);

  decorated_tuple& operator=(const decorated_tuple&) = delete;

  // -- overridden observers of message_data -----------------------------------

  message_data* copy() const override;

  // -- overridden modifiers of type_erased_tuple ------------------------------

  void* get_mutable(size_t pos) override;

  error load(size_t pos, deserializer& source) override;

  // -- overridden observers of type_erased_tuple ------------------------------

  size_t size() const noexcept override;

  uint32_t type_token() const noexcept override;

  rtti_pair type(size_t pos) const noexcept override;

  const void* get(size_t pos) const noexcept override;

  std::string stringify(size_t pos) const override;

  type_erased_value_ptr copy(size_t pos) const override;

  error save(size_t pos, serializer& sink) const override;

  // -- inline observers -------------------------------------------------------

  inline const cow_ptr& decorated() const {
    return decorated_;
  }

  inline const vector_type& mapping() const {
    return mapping_;
  }

private:
  // -- constructors, destructors, and assignment operators --------------------

  decorated_tuple(const decorated_tuple&) = default;

  // -- data members -----------------------------------------------------------

  cow_ptr decorated_;
  vector_type mapping_;
  uint32_t type_token_;
};

<<<<<<< HEAD
} // namespace detail
} // namespace caf
=======
} // namespace caf
>>>>>>> 3e3c9479
<|MERGE_RESOLUTION|>--- conflicted
+++ resolved
@@ -94,9 +94,4 @@
   uint32_t type_token_;
 };
 
-<<<<<<< HEAD
-} // namespace detail
-} // namespace caf
-=======
-} // namespace caf
->>>>>>> 3e3c9479
+} // namespace caf::detail