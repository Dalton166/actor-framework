--- conflicted
+++ resolved
@@ -45,13 +45,8 @@
 
 CAF_TEST(single_multiplexed_request) {
   auto f = [&](event_based_actor* self, actor server) {
-<<<<<<< HEAD
-    self->request(server, infinite, 42).then([=](int x) {
+    self->mail(42).request(server, infinite).then([=](int x) {
       auto lg = log::core::trace("x = {}", x);
-=======
-    self->mail(42).request(server, infinite).then([=](int x) {
-      CAF_LOG_TRACE(CAF_ARG(x));
->>>>>>> d270b82d
       CAF_REQUIRE_EQUAL(x, 42);
     });
   };
@@ -65,13 +60,8 @@
 CAF_TEST(multiple_multiplexed_requests) {
   auto f = [&](event_based_actor* self, actor server) {
     for (int i = 0; i < 3; ++i)
-<<<<<<< HEAD
-      self->request(server, infinite, 42).then([=](int x) {
+      self->mail(42).request(server, infinite).then([=](int x) {
         auto lg = log::core::trace("x = {}", x);
-=======
-      self->mail(42).request(server, infinite).then([=](int x) {
-        CAF_LOG_TRACE(CAF_ARG(x));
->>>>>>> d270b82d
         CAF_REQUIRE_EQUAL(x, 42);
       });
   };
