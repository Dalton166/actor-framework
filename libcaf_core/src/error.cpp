/******************************************************************************
 *                       ____    _    _____                                   *
 *                      / ___|  / \  |  ___|    C++                           *
 *                     | |     / _ \ | |_       Actor                         *
 *                     | |___ / ___ \|  _|      Framework                     *
 *                      \____/_/   \_|_|                                      *
 *                                                                            *
 * Copyright 2011-2018 Dominik Charousset                                     *
 *                                                                            *
 * Distributed under the terms and conditions of the BSD 3-Clause License or  *
 * (at your option) under the terms and conditions of the Boost Software      *
 * License 1.0. See accompanying files LICENSE and LICENSE_ALTERNATIVE.       *
 *                                                                            *
 * If you did not receive a copy of the license files, see                    *
 * http://opensource.org/licenses/BSD-3-Clause and                            *
 * http://www.boost.org/LICENSE_1_0.txt.                                      *
 ******************************************************************************/

#include "caf/error.hpp"

#include "caf/actor_system_config.hpp"
#include "caf/config.hpp"
#include "caf/deep_to_string.hpp"
#include "caf/deserializer.hpp"
#include "caf/message.hpp"
#include "caf/serializer.hpp"

namespace caf {

// -- nested classes -----------------------------------------------------------

struct error::data {
  uint8_t code;
  uint8_t category;
  message context;
};

// -- constructors, destructors, and assignment operators ----------------------

error::error() noexcept : data_(nullptr) {
  // nop
}

error::error(none_t) noexcept : data_(nullptr) {
  // nop
}

error::error(error&& x) noexcept : data_(x.data_) {
  if (data_ != nullptr)
    x.data_ = nullptr;
}

error& error::operator=(error&& x) noexcept {
  if (this != &x)
    std::swap(data_, x.data_);
  return *this;
}

error::error(const error& x) : data_(x ? new data(*x.data_) : nullptr) {
  // nop
}

error& error::operator=(const error& x) {
  if (this == &x)
    return *this;
  if (x) {
    if (data_ == nullptr)
      data_ = new data(*x.data_);
    else
      *data_ = *x.data_;
  } else {
    clear();
  }
  return *this;
}

error::error(uint8_t x, uint8_t y)
  : data_(x != 0 ? new data{x, y, none} : nullptr) {
  // nop
}

error::error(uint8_t x, uint8_t y, message z)
  : data_(x != 0 ? new data{x, y, std::move(z)} : nullptr) {
  // nop
}

error::~error() {
  delete data_;
}

// -- observers ----------------------------------------------------------------

uint8_t error::code() const noexcept {
  CAF_ASSERT(data_ != nullptr);
  return data_->code;
}

uint8_t error::category() const noexcept {
  CAF_ASSERT(data_ != nullptr);
  return data_->category;
}

const message& error::context() const noexcept {
  CAF_ASSERT(data_ != nullptr);
  return data_->context;
}

int error::compare(const error& x) const noexcept {
  uint8_t x_code;
  uint8_t x_category;
  if (x) {
    x_code = x.data_->code;
    x_category = x.data_->category;
  } else {
    x_code = 0;
    x_category = 0;
  }
  return compare(x_code, x_category);
}

int error::compare(uint8_t x, uint8_t y) const noexcept {
  uint8_t mx;
  uint8_t my;
  if (data_ != nullptr) {
    mx = data_->code;
    my = data_->category;
  } else {
    mx = 0;
    my = 0;
  }
  // all errors with default value are considered no error -> equal
  if (mx == x && x == 0)
    return 0;
  if (my < y)
    return -1;
  if (my > y)
    return 1;
  return static_cast<int>(mx) - x;
}

// -- modifiers --------------------------------------------------------------

message& error::context() noexcept {
  CAF_ASSERT(data_ != nullptr);
  return data_->context;
}

void error::clear() noexcept {
  if (data_ != nullptr) {
    delete data_;
    data_ = nullptr;
  }
}

// -- inspection support -----------------------------------------------------

uint8_t& error::code_ref() noexcept {
  CAF_ASSERT(data_ != nullptr);
  return data_->code;
}

uint8_t& error::category_ref() noexcept {
  CAF_ASSERT(data_ != nullptr);
  return data_->category;
}

void error::init() {
  if (data_ == nullptr)
    data_ = new data;
}

std::string to_string(const error& x) {
<<<<<<< HEAD
  if (!x)
    return "none";
=======
>>>>>>> 264d14b6
  return actor_system_config::render(x);
}

} // namespace caf<|MERGE_RESOLUTION|>--- conflicted
+++ resolved
@@ -170,11 +170,6 @@
 }
 
 std::string to_string(const error& x) {
-<<<<<<< HEAD
-  if (!x)
-    return "none";
-=======
->>>>>>> 264d14b6
   return actor_system_config::render(x);
 }
 
