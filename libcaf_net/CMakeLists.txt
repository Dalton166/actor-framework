cmake_minimum_required(VERSION 2.8.12)
project(caf_net C CXX)

# get header files; only needed by CMake generators,
# e.g., for creating proper Xcode projects
file(GLOB_RECURSE LIBCAF_NET_HDRS "caf/*.hpp")

# list cpp files excluding platform-dependent files
set(LIBCAF_NET_SRCS
  src/actor_proxy_impl.cpp
  src/datagram_socket.cpp
  src/endpoint_manager.cpp
  src/host.cpp
  src/ip.cpp
  src/multiplexer.cpp
  src/network_socket.cpp
  src/pipe_socket.cpp
  src/pollset_updater.cpp
  src/socket.cpp
  src/socket_manager.cpp
  src/stream_socket.cpp
  src/scribe.cpp
<<<<<<< HEAD
  src/convert_ip_endpoint.cpp
  src/udp_datagram_socket.cpp
=======
  src/tcp_stream_socket.cpp
  src/tcp_accept_socket.cpp
>>>>>>> 5bff4f92
)

add_custom_target(libcaf_net)

# build shared library if not compiling static only
if (NOT CAF_BUILD_STATIC_ONLY)
  add_library(libcaf_net_shared SHARED ${LIBCAF_NET_SRCS} ${LIBCAF_NET_HDRS})
  target_link_libraries(libcaf_net_shared ${CAF_EXTRA_LDFLAGS} ${CAF_LIBRARY_CORE})
  target_include_directories(libcaf_net_shared PUBLIC
    $<BUILD_INTERFACE:${CMAKE_CURRENT_BINARY_DIR}>
    $<BUILD_INTERFACE:${CMAKE_CURRENT_SOURCE_DIR}>
    $<INSTALL_INTERFACE:include>
  )
  set_target_properties(libcaf_net_shared
    PROPERTIES
    SOVERSION ${CAF_VERSION}
    VERSION ${CAF_VERSION}
    OUTPUT_NAME caf_net
  )
  install(TARGETS libcaf_net_shared
    RUNTIME DESTINATION bin
    LIBRARY DESTINATION lib
  )
  add_dependencies(libcaf_net_shared libcaf_net)
endif ()

# build static library only if --build-static or --build-static-only was set
if (CAF_BUILD_STATIC_ONLY OR CAF_BUILD_STATIC)
  add_library(libcaf_net_static STATIC ${LIBCAF_NET_HDRS} ${LIBCAF_NET_SRCS})
  target_link_libraries(libcaf_net_static ${CAF_EXTRA_LDFLAGS} ${CAF_LIBRARY_CORE_STATIC})
  target_include_directories(libcaf_net_static PUBLIC
    $<BUILD_INTERFACE:${CMAKE_CURRENT_BINARY_DIR}>
    $<BUILD_INTERFACE:${CMAKE_CURRENT_SOURCE_DIR}>
    $<INSTALL_INTERFACE:include>
  )
  set_target_properties(libcaf_net_static PROPERTIES OUTPUT_NAME caf_net_static)
  install(TARGETS libcaf_net_static ARCHIVE DESTINATION lib)
  add_dependencies(libcaf_net_static libcaf_net)
endif ()

install(DIRECTORY "${CMAKE_CURRENT_SOURCE_DIR}/caf"
        DESTINATION include
        FILES_MATCHING PATTERN "*.hpp")<|MERGE_RESOLUTION|>--- conflicted
+++ resolved
@@ -20,13 +20,10 @@
   src/socket_manager.cpp
   src/stream_socket.cpp
   src/scribe.cpp
-<<<<<<< HEAD
   src/convert_ip_endpoint.cpp
   src/udp_datagram_socket.cpp
-=======
   src/tcp_stream_socket.cpp
   src/tcp_accept_socket.cpp
->>>>>>> 5bff4f92
 )
 
 add_custom_target(libcaf_net)
