cmake_minimum_required(VERSION 2.8.12)
project(caf_net C CXX)

# get header files; only needed by CMake generators,
# e.g., for creating proper Xcode projects
file(GLOB_RECURSE LIBCAF_NET_HDRS "caf/*.hpp")

# list cpp files excluding platform-dependent files
set(LIBCAF_NET_SRCS
  src/actor_proxy_impl.cpp
  src/application.cpp
  src/connection_state.cpp
  src/datagram_socket.cpp
  src/ec.cpp
  src/endpoint_manager.cpp
  src/header.cpp
  src/host.cpp
  src/ip.cpp
  src/message_type.cpp
  src/multiplexer.cpp
  src/network_socket.cpp
  src/pipe_socket.cpp
  src/pollset_updater.cpp
  src/socket.cpp
  src/socket_manager.cpp
  src/stream_socket.cpp
<<<<<<< HEAD
=======
  src/convert_ip_endpoint.cpp
  src/udp_datagram_socket.cpp
  src/tcp_stream_socket.cpp
>>>>>>> dcd60e45
  src/tcp_accept_socket.cpp
  src/tcp_stream_socket.cpp
)

add_custom_target(libcaf_net)

# build shared library if not compiling static only
if (NOT CAF_BUILD_STATIC_ONLY)
  add_library(libcaf_net_shared SHARED ${LIBCAF_NET_SRCS} ${LIBCAF_NET_HDRS})
  target_link_libraries(libcaf_net_shared ${CAF_EXTRA_LDFLAGS} ${CAF_LIBRARY_CORE})
  target_include_directories(libcaf_net_shared PUBLIC
    $<BUILD_INTERFACE:${CMAKE_CURRENT_BINARY_DIR}>
    $<BUILD_INTERFACE:${CMAKE_CURRENT_SOURCE_DIR}>
    $<INSTALL_INTERFACE:include>
  )
  set_target_properties(libcaf_net_shared
    PROPERTIES
    SOVERSION ${CAF_VERSION}
    VERSION ${CAF_VERSION}
    OUTPUT_NAME caf_net
  )
  install(TARGETS libcaf_net_shared
    RUNTIME DESTINATION bin
    LIBRARY DESTINATION lib
  )
  add_dependencies(libcaf_net_shared libcaf_net)
endif ()

# build static library only if --build-static or --build-static-only was set
if (CAF_BUILD_STATIC_ONLY OR CAF_BUILD_STATIC)
  add_library(libcaf_net_static STATIC ${LIBCAF_NET_HDRS} ${LIBCAF_NET_SRCS})
  target_link_libraries(libcaf_net_static ${CAF_EXTRA_LDFLAGS} ${CAF_LIBRARY_CORE_STATIC})
  target_include_directories(libcaf_net_static PUBLIC
    $<BUILD_INTERFACE:${CMAKE_CURRENT_BINARY_DIR}>
    $<BUILD_INTERFACE:${CMAKE_CURRENT_SOURCE_DIR}>
    $<INSTALL_INTERFACE:include>
  )
  set_target_properties(libcaf_net_static PROPERTIES OUTPUT_NAME caf_net_static)
  install(TARGETS libcaf_net_static ARCHIVE DESTINATION lib)
  add_dependencies(libcaf_net_static libcaf_net)
endif ()

install(DIRECTORY "${CMAKE_CURRENT_SOURCE_DIR}/caf"
        DESTINATION include
        FILES_MATCHING PATTERN "*.hpp")<|MERGE_RESOLUTION|>--- conflicted
+++ resolved
@@ -10,6 +10,7 @@
   src/actor_proxy_impl.cpp
   src/application.cpp
   src/connection_state.cpp
+  src/convert_ip_endpoint.cpp
   src/datagram_socket.cpp
   src/ec.cpp
   src/endpoint_manager.cpp
@@ -24,14 +25,10 @@
   src/socket.cpp
   src/socket_manager.cpp
   src/stream_socket.cpp
-<<<<<<< HEAD
-=======
-  src/convert_ip_endpoint.cpp
-  src/udp_datagram_socket.cpp
-  src/tcp_stream_socket.cpp
->>>>>>> dcd60e45
   src/tcp_accept_socket.cpp
   src/tcp_stream_socket.cpp
+  src/tcp_stream_socket.cpp
+  src/udp_datagram_socket.cpp
 )
 
 add_custom_target(libcaf_net)
